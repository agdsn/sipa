--- conflicted
+++ resolved
@@ -125,15 +125,11 @@
     """
     lang = session.get('lang', 'de')
 
-<<<<<<< HEAD
     pages.reload()
     articles = (p for p in pages if p.path.startswith(lang + u'/news/'))
     latest = sorted(articles, key=lambda a: a.meta['date'], reverse=True)
 
     return render_template("index.html", articles=latest)
-=======
-    return render_template("index.html", news=news_sorted)
->>>>>>> 7251b202
 
 
 @app.route("/login", methods=['GET', 'POST'])
